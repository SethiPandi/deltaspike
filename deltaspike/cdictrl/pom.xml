--- conflicted
+++ resolved
@@ -22,15 +22,9 @@
 
     <parent>
         <groupId>org.apache.deltaspike</groupId>
-<<<<<<< HEAD
-        <artifactId>parent-code</artifactId>
-        <version>1.7.0-SNAPSHOT</version>
-        <relativePath>../parent/code/pom.xml</relativePath>
-=======
         <artifactId>parent</artifactId>
         <version>1.7.1-SNAPSHOT</version>
-        <relativePath>../parent/pom.xml</relativePath>
->>>>>>> 8e774af6
+        <relativePath>../parent/code/pom.xml</relativePath>
     </parent>
 
     <groupId>org.apache.deltaspike.cdictrl</groupId>
